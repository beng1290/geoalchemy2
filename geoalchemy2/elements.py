--- conflicted
+++ resolved
@@ -1,10 +1,7 @@
 import binascii
 
 from sqlalchemy.sql import expression
-<<<<<<< HEAD
 from sqlalchemy.types import to_instance
-=======
->>>>>>> 634d3241
 from sqlalchemy.ext.compiler import compiles
 
 
@@ -148,7 +145,21 @@
         return getattr(func_, name)
 
 
-<<<<<<< HEAD
+@compiles(RasterElement)
+def compile_RasterElement(element, compiler, **kw):
+    """
+    This function makes sure the :class:`geoalchemy2.elements.RasterElement`
+    contents are correctly casted to the ``raster`` type before using it.
+
+    The other elements in this module don't need such a function because
+    they are derived from :class:`expression.Function`. For the
+    :class:`geoalchemy2.elements.RasterElement` class however it would not be
+    of any use to have it compile to ``raster('...')`` so it is compiled to
+    ``'...'::raster`` by this function.
+    """
+    return "%s::raster" % compiler.process(element.clauses)
+
+
 class CompositeElement(expression.FunctionElement):
     """
     Instances of this class wrap a Postgres composite type.
@@ -162,19 +173,4 @@
 
 @compiles(CompositeElement)
 def _compile_pgelem(expr, compiler, **kw):
-    return '(%s).%s' % (compiler.process(expr.clauses, **kw), expr.name)
-=======
-@compiles(RasterElement)
-def compile_RasterElement(element, compiler, **kw):
-    """
-    This function makes sure the :class:`geoalchemy2.elements.RasterElement`
-    contents are correctly casted to the ``raster`` type before using it.
-
-    The other elements in this module don't need such a function because
-    they are derived from :class:`expression.Function`. For the
-    :class:`geoalchemy2.elements.RasterElement` class however it would not be
-    of any use to have it compile to ``raster('...')`` so it is compiled to
-    ``'...'::raster`` by this function.
-    """
-    return "%s::raster" % compiler.process(element.clauses)
->>>>>>> 634d3241
+    return '(%s).%s' % (compiler.process(expr.clauses, **kw), expr.name)