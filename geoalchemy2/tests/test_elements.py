import unittest
import re

from nose.tools import eq_


def eq_sql(a, b, msg=None):
    a = re.sub(r'[\n\t]', '', str(a))
    eq_(a, b, msg)


class TestWKTElement(unittest.TestCase):

    def test_desc(self):
        from geoalchemy2.elements import WKTElement
        e = WKTElement('POINT(1 2)')
        eq_(e.desc, 'POINT(1 2)')


class TestWKBElement(unittest.TestCase):

    def test_desc(self):
        from geoalchemy2.elements import WKBElement
        e = WKBElement(b'\x01\x02')
        eq_(e.desc, b'0102')

    def test_function_call(self):
        from geoalchemy2.elements import WKBElement
        e = WKBElement(b'\x01\x02')
        f = e.ST_Buffer(2)
        eq_sql(f,
            'ST_Buffer(ST_GeomFromWKB(:ST_GeomFromWKB_1, :ST_GeomFromWKB_2), '
            ':param_1)')
        eq_(f.compile().params,
<<<<<<< HEAD
            {u'param_1': 2, u'ST_GeomFromWKB_1': '\x01\x02',
             u'ST_GeomFromWKB_2': -1})


class TestCompositeElement(unittest.TestCase):

    def test_compile(self):
        from sqlalchemy import MetaData, Table, Column, String
        from geoalchemy2.elements import CompositeElement

        # text fixture
        metadata = MetaData()
        foo = Table('foo', metadata, Column('one', String))

        e = CompositeElement(foo.c.one, 'geom', String)
        eq_(str(e), '(foo.one).geom')
=======
            {u'param_1': 2, u'ST_GeomFromWKB_1': b'\x01\x02',
             u'ST_GeomFromWKB_2': -1})
>>>>>>> 0bde33d9
<|MERGE_RESOLUTION|>--- conflicted
+++ resolved
@@ -32,8 +32,7 @@
             'ST_Buffer(ST_GeomFromWKB(:ST_GeomFromWKB_1, :ST_GeomFromWKB_2), '
             ':param_1)')
         eq_(f.compile().params,
-<<<<<<< HEAD
-            {u'param_1': 2, u'ST_GeomFromWKB_1': '\x01\x02',
+            {u'param_1': 2, u'ST_GeomFromWKB_1': b'\x01\x02',
              u'ST_GeomFromWKB_2': -1})
 
 
@@ -48,8 +47,4 @@
         foo = Table('foo', metadata, Column('one', String))
 
         e = CompositeElement(foo.c.one, 'geom', String)
-        eq_(str(e), '(foo.one).geom')
-=======
-            {u'param_1': 2, u'ST_GeomFromWKB_1': b'\x01\x02',
-             u'ST_GeomFromWKB_2': -1})
->>>>>>> 0bde33d9
+        eq_(str(e), '(foo.one).geom')